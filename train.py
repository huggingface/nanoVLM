--- conflicted
+++ resolved
@@ -204,13 +204,11 @@
                 epoch_accuracy = test_mmstar(model, tokenizer, test_loader, accelerator.device)
                 if epoch_accuracy > best_accuracy:
                     best_accuracy = epoch_accuracy
-<<<<<<< HEAD
+
                     # Using accelerator's unwrap_model to get the original model before saving
                     unwrapped_model = accelerator.unwrap_model(model)
                     accelerator.save(unwrapped_model.state_dict(), vlm_cfg.vlm_checkpoint_path)
-=======
-                    model.save_pretrained(save_directory=vlm_cfg.vlm_checkpoint_path)
->>>>>>> e2d9bde7
+
                     print(f"Step: {global_step}, Loss: {batch_loss:.4f}, Tokens/s: {tokens_per_second:.2f}, Accuracy: {epoch_accuracy:.4f} | Saving checkpoint to {vlm_cfg.vlm_checkpoint_path}")
                 else:
                     print(f"Step: {global_step}, Loss: {batch_loss:.4f}, Tokens/s: {tokens_per_second:.2f}, Accuracy: {epoch_accuracy:.4f}")
