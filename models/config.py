--- conflicted
+++ resolved
@@ -40,11 +40,7 @@
 
     vlm_extra_tokens: dict[str, str] = field(default_factory=lambda: {"image_token": "<|image|>", "boi_token": "<|image_start|>", "eoi_token": "<|image_end|>"})
     vlm_load_backbone_weights: bool = True
-<<<<<<< HEAD
-    vlm_checkpoint_path: str = 'checkpoints/nanoVLM-222M-refactor'
-=======
     vlm_checkpoint_path: str = 'checkpoints'
->>>>>>> 098db57e
     hf_repo_name: str = 'nanoVLM'
 
 
