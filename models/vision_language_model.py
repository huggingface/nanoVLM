import json
import os
import tempfile
from dataclasses import asdict
from typing import Optional


from models.utils import top_k_top_p_filtering
from models.vision_transformer import ViT
from models.language_model import LanguageModel
from models.modality_projector import ModalityProjector
from models.config import VLMConfig

from data.processors import get_tokenizer

import torch
import torch.nn as nn
import torch.nn.functional as F
from safetensors.torch import load_model, save_model

class VisionLanguageModel(nn.Module):
    def __init__(self, cfg: VLMConfig, load_backbone=True):
        super().__init__()
        self.cfg = cfg
        if load_backbone:
            print("Loading from backbone weights")
            self.vision_encoder = ViT.from_pretrained(cfg)
            self.decoder = LanguageModel.from_pretrained(cfg)
        else:
            self.vision_encoder = ViT(cfg)
            self.decoder = LanguageModel(cfg)
        self.MP = ModalityProjector(cfg)
        self.load_backbone = load_backbone
        self.tokenizer = get_tokenizer(cfg.lm_tokenizer, cfg.vlm_extra_tokens, cfg.lm_chat_template)

    def _replace_img_tokens_with_embd(self, input_ids, token_embd, image_embd):
        """
        Replace every image-token placeholder in `input_ids` with the corresponding slice
        from `image_embd`. Supports an arbitrary number of image-token placeholders per sample.
        The first example in the batch might have 2 images and the second none.
        """
        # Clone the original embeddings to avoid in-place issues
        updated_token_embd = token_embd.clone()

        # Build a mask of all image-token positions: shape [B, T_seq]
        mask = (input_ids == self.tokenizer.image_token_id)
        updated_token_embd[mask] = image_embd.view(-1, image_embd.size(-1)).to(updated_token_embd.dtype) # torch flattens before assigning

        return updated_token_embd

    def forward(self, input_ids, image, attention_mask=None, targets=None):
<<<<<<< HEAD
        if image is not None:
            image_embd = self.vision_encoder(image)
            image_embd = self.MP(image_embd) # [B, mp_image_token_length, D_lm]
=======
        image_embd = self.vision_encoder(image)
        image_embd = self.MP(image_embd) # [num_images, mp_image_token_length, D_lm]
>>>>>>> 6b893f0b

            token_embd = self.decoder.token_embedding(input_ids) # [B, T_sequence, D_lm]
            
            updated_token_embd = self._replace_img_tokens_with_embd(input_ids, token_embd, image_embd)
        else:
            # If no image is provided, use token embeddings directly
            print("WARNING: No image provided, using token embeddings directly")
            token_embd = self.decoder.token_embedding(input_ids) # [B, T_sequence, D_lm]
            updated_token_embd = token_embd

        # The updated_token_embd is now the token_embd with image parts replaced.
        # The attention_mask comes from the collator and should already cover the full sequence.
        logits, _ = self.decoder(updated_token_embd, attention_mask=attention_mask)

        loss = None
        if targets is not None:
            logits = self.decoder.head(logits) # Apply LM head
            # Loss is calculated over all tokens, but `targets` (labels) will have -100 for non-answer tokens.
            # No need to slice logits based on image embedding size here, as the target mask handles it.
            loss = F.cross_entropy(logits.reshape(-1, logits.size(-1)), targets.reshape(-1), ignore_index=-100)

        return logits, loss

    @torch.inference_mode()
    def generate(self, input_ids, image, attention_mask=None, max_new_tokens=5, top_k=50, top_p=0.9, temperature=0.5, greedy=False):

        if image is not None:
            # 1. Process image
            image_embd = self.vision_encoder(image) # [B, T_img_feat, D_model]
            image_embd = self.MP(image_embd)      # [B, mp_image_token_length, D_lm]

            # 2. Embed initial text prompt tokens
            prompt_token_embeds = self.decoder.token_embedding(input_ids) # [B, T_prompt_text, D_lm]

            # 3. Combine image and text embeddings
            initial_combined_embeds = self._replace_img_tokens_with_embd(input_ids, prompt_token_embeds, image_embd)
        else:
            # If no image is provided, use prompt token embeddings directly
            print("WARNING: No image provided, using token embeddings directly")
            prompt_token_embeds = self.decoder.token_embedding(input_ids) # [B, T_prompt_text, D_lm]
            initial_combined_embeds = prompt_token_embeds

        current_total_seq_len = initial_combined_embeds.size(1)
        batch_size = input_ids.size(0) # Or initial_combined_embeds.size(0)
        
        # --- Multimodal Prefill Phase ---
        prefill_output, kv_cache_list = self.decoder(
            initial_combined_embeds,
            attention_mask=attention_mask, # Use the provided attention mask
            kv_cache=None,
            start_pos=0
        )
        
        last_token_output_from_prefill = prefill_output[:, -1, :] 
        
        if not self.decoder.lm_use_tokens:
            current_logits = self.decoder.head(last_token_output_from_prefill) 
        else:
            current_logits = last_token_output_from_prefill 

        # Store newly generated token IDs
        newly_generated_ids_list = []

        # --- Decode Phase by sampling tokens autoregressively using the kv-cache ---
        for _ in range(max_new_tokens):
            if greedy:
                next_token_id = torch.argmax(current_logits, dim=-1, keepdim=True)
            else:
                filtered_logits = top_k_top_p_filtering(current_logits, top_k=top_k, top_p=top_p)
                probs = torch.softmax(filtered_logits / temperature, dim=-1)
                next_token_id = torch.multinomial(probs, num_samples=1)
            
            newly_generated_ids_list.append(next_token_id)
            
            # Embed the newly generated token
            next_token_embed = self.decoder.token_embedding(next_token_id) # [B, 1, D_lm]
            
            # The start_pos for the new token is the current total sequence length *before* adding this new token
            current_token_start_pos = current_total_seq_len
            current_total_seq_len += 1

            # update attention mask
            if attention_mask is not None:
                attention_mask = torch.cat((attention_mask, torch.ones((batch_size, 1), device=attention_mask.device, dtype=attention_mask.dtype)), dim=1)

            # With KV cache: only process the new token
            decode_step_output, kv_cache_list = self.decoder(
                next_token_embed,
                attention_mask=attention_mask,
                kv_cache=kv_cache_list,
                start_pos=current_token_start_pos
            )
      
            last_token_output = decode_step_output[:, -1, :] 
            
            # Apply head to get logits (if model is in embedding mode)
            if not self.decoder.lm_use_tokens:
                current_logits = self.decoder.head(last_token_output)
            else:
                current_logits = last_token_output
        
        if not newly_generated_ids_list: # Handle case where max_new_tokens might be 0
            return torch.empty((batch_size,0), dtype=torch.long, device=input_ids.device)

        generated_ids = torch.cat(newly_generated_ids_list, dim=1)

        # Post-process to handle EOS token.
        if self.tokenizer.eos_token_id is not None and generated_ids.numel() > 0: # Ensure generated_ids is not empty
            seq_len = generated_ids.size(1)
            device = generated_ids.device

            eos_mask = (generated_ids == self.tokenizer.eos_token_id) # Create a boolean mask for EOS tokens

            col_indices_for_min = torch.arange(seq_len, device=device) # Create column indices [0, 1, ..., seq_len-1]
            
            # In eos_mask, mark positions with actual col_idx, others with a large number
            masked_col_indices = torch.where(eos_mask, col_indices_for_min.unsqueeze(0).expand_as(generated_ids), seq_len + 1) 

            first_eos_indices_values = torch.min(masked_col_indices, dim=1).values
            
            # Clamp values to seq_len (if no EOS found, min will be seq_len + 1, clamp brings it to seq_len0. This means if no EOS, or EOS is the last token, no replacement will happen for that sample.
            actual_first_eos_indices = torch.clamp(first_eos_indices_values, max=seq_len)

            # Create column indices for comparison, shape [batch_size, seq_len]
            col_indices_for_comparison = torch.arange(seq_len, device=device).unsqueeze(0).expand_as(generated_ids)
            
            # Tokens are replaced if their column index is greater than the index of the first EOS token
            replace_mask = col_indices_for_comparison > actual_first_eos_indices.unsqueeze(1)
            
            generated_ids[replace_mask] = self.tokenizer.eos_token_id
        
        return generated_ids

    @classmethod
    def from_pretrained(
        cls, repo_id_or_path: str, *, revision: Optional[str] = None
    ) -> "VisionLanguageModel":
        """
        Load a VisionLanguageModel from a local directory or a repo on the Hugging Face Hub.

        Args:
            repo_id_or_path (str): The path to the local directory or the Hugging Face Hub repo ID.

        Returns:
            VisionLanguageModel: The loaded model.
        """
        # If local folder exists => load from there
        if os.path.exists(repo_id_or_path):
            config_path = os.path.join(repo_id_or_path, "config.json")
            weights_path = os.path.join(repo_id_or_path, "model.safetensors")

            if not os.path.exists(config_path):
                raise ValueError(
                    f"Config file not found at {config_path}. Please provide a valid path."
                )
            if not os.path.exists(weights_path):
                raise ValueError(
                    f"Weights file not found at {weights_path}. Please provide a valid path."
                )
        # Otherwise, assume it's a Hugging Face Hub repo
        else:
            from huggingface_hub import hf_hub_download

            config_path = hf_hub_download(
                repo_id=repo_id_or_path, filename="config.json", revision=revision
            )
            weights_path = hf_hub_download(
                repo_id=repo_id_or_path, filename="model.safetensors", revision=revision
            )

        # Load config
        with open(config_path, "r") as f:
            cfg = VLMConfig(**json.load(f))

        # Initialize model without loading the backbone
        model = cls(cfg, load_backbone=False)

        # Load safetensors weights
        load_model(model, weights_path)

        # Done!
        return model

    def save_pretrained(self, save_directory: str) -> None:
        """
        Save the model and configuration to a directory.

        Args:
            save_directory (str): The directory to save the model and config.
        """
        # Create directory if it doesn't exist
        os.makedirs(save_directory, exist_ok=True)

        # Save config
        with open(os.path.join(save_directory, "config.json"), "w") as f:
            f.write(json.dumps(asdict(self.cfg), indent=4))

        # Save weights as safetensors
        save_model(self, os.path.join(save_directory, "model.safetensors"))

    def push_to_hub(self, repo_id: str, private: bool = False) -> None:
        """
        Push the model and configuration to the Hugging Face Hub.

        Args:
            repo_id (str): The repo ID on the Hugging Face Hub.
        """
        from huggingface_hub import create_repo, upload_folder

        # Create repo
        repo_url = create_repo(repo_id=repo_id, private=private, exist_ok=True)
        repo_id = repo_url.repo_id
        print("Created repo: ", repo_url)

        with tempfile.TemporaryDirectory() as save_path:
            # Save to tmp directory
            self.save_pretrained(save_path)

            # Save model card
            with open(os.path.join(save_path, "README.md"), "w") as f:
                f.write(MODEL_CARD_TEMPLATE.format(repo_id=repo_id))

            # Upload
            return upload_folder(
                repo_id=repo_id,
                repo_type="model",
                folder_path=save_path,
                commit_message="Upload nanoVLM using push_to_hub",
            )


MODEL_CARD_TEMPLATE = """
---
# For reference on model card metadata, see the spec: https://github.com/huggingface/hub-docs/blob/main/modelcard.md?plain=1
# Doc / guide: https://huggingface.co/docs/hub/model-cards
library_name: nanovlm
license: mit
pipeline_tag: image-text-to-text
tags:
  - vision-language
  - multimodal
  - research
---

**nanoVLM** is a minimal and lightweight Vision-Language Model (VLM) designed for efficient training and experimentation. Built using pure PyTorch, the entire model architecture and training logic fits within ~750 lines of code. It combines a ViT-based image encoder (SigLIP-B/16-224-85M) with a lightweight causal language model (SmolLM2-135M), resulting in a compact 222M parameter model.

For more information, check out the base model on https://huggingface.co/lusxvr/nanoVLM-222M.

**Usage:**

Clone the nanoVLM repository: https://github.com/huggingface/nanoVLM.
Follow the install instructions and run the following code:

```python
from models.vision_language_model import VisionLanguageModel

model = VisionLanguageModel.from_pretrained("{repo_id}")
```
"""<|MERGE_RESOLUTION|>--- conflicted
+++ resolved
@@ -49,14 +49,9 @@
         return updated_token_embd
 
     def forward(self, input_ids, image, attention_mask=None, targets=None):
-<<<<<<< HEAD
         if image is not None:
             image_embd = self.vision_encoder(image)
-            image_embd = self.MP(image_embd) # [B, mp_image_token_length, D_lm]
-=======
-        image_embd = self.vision_encoder(image)
-        image_embd = self.MP(image_embd) # [num_images, mp_image_token_length, D_lm]
->>>>>>> 6b893f0b
+            image_embd = self.MP(image_embd) # [num_images, mp_image_token_length, D_lm]
 
             token_embd = self.decoder.token_embedding(input_ids) # [B, T_sequence, D_lm]
             
